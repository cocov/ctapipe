#!/usr/bin/env python3

import sys
import matplotlib.pyplot as plt
from ctapipe.io.hessio import hessio_event_source
from ctapipe.utils.datasets import get_datasets_path
from ctapipe.calib import pedestals
import numpy as np

def plot_peds(peds, pedvars):
    """ make a quick plot of the pedestal values"""
    pixid = np.arange(len(peds))
    plt.subplot(1, 2, 1)
    plt.scatter(pixid, peds)
    plt.title("Pedestals for event {}".format(event.r0.event_id))

    plt.subplot(1, 2, 2)
    plt.scatter(pixid, pedvars)
    plt.title("Ped Variances for event {}".format(event.r0.event_id))


if __name__ == '__main__':

    # if a filename is specified, use it, otherwise load sample data
    if len(sys.argv) > 1:
        filename = sys.argv.pop(1)
    else:
        filename = get_datasets_path("gamma_test.simtel.gz")

    # set a fixed window (for now from samples 20 to the end), which may not
    # be appropriate for all telescopes (this should eventually be
    # chosen based on the telescope type, since some have shorter
    # sample windows:

    start = 15
    end = None  # None means through sample

    # loop over all events, all telescopes and all channels and call
    # the calc_peds function defined above to do some work:
    for event in hessio_event_source(filename):
<<<<<<< HEAD
        for telid in event.r0.tels_with_data:
            for chan in event.r0.tel[telid].adc_samples.keys():
=======
        for telid in event.dl0.tels_with_data:
            for chan in event.dl0.tel[telid].adc_samples[:,...]:
>>>>>>> 234ba499

                print("CT{} chan {}:".format(telid, chan))

                traces = event.r0.tel[telid].adc_samples[chan]
                peds, pedvars = pedestals.calc_pedestals_from_traces(traces,
                                                                     start,
                                                                     end)

                print("Number of samples: {}".format(traces.shape[1]))
                print("Calculate over window:({},{})".format(start, end))
                print("PEDS:", peds)
                print("VARS:", pedvars)
                print("-----")

    # as an example, for the final event, let's plot the pedestals and
    # variances: (you could also move this into the for-loop, but
    # would then have tons of plots)

    plot_peds(peds, pedvars)
    plt.show()

    # note with the sample data you'll get a warning about "Wrong
    # number of bytes were read", but that's because the example
    # simtel file is truncated to a small filesize, so the final event
    # is corrupt<|MERGE_RESOLUTION|>--- conflicted
+++ resolved
@@ -38,13 +38,8 @@
     # loop over all events, all telescopes and all channels and call
     # the calc_peds function defined above to do some work:
     for event in hessio_event_source(filename):
-<<<<<<< HEAD
         for telid in event.r0.tels_with_data:
-            for chan in event.r0.tel[telid].adc_samples.keys():
-=======
-        for telid in event.dl0.tels_with_data:
-            for chan in event.dl0.tel[telid].adc_samples[:,...]:
->>>>>>> 234ba499
+            for chan in event.r0.tel[telid].adc_samples[:,...]:
 
                 print("CT{} chan {}:".format(telid, chan))
 
