--- conflicted
+++ resolved
@@ -285,7 +285,6 @@
     count = Item(0, "number of events processed")
     inst = Item(InstrumentContainer(), "instrumental information (deprecated")
 
-<<<<<<< HEAD
 class DigiCamCameraContainer(R0CameraContainer):
     """ DigiCam specific information """
     camera_event_number =  Item(-1, "camera event number")
@@ -302,7 +301,6 @@
     trigger_input_traces  = Item(None, ("trigger patch trace","(n_patches)"))
     trigger_output_patch7  = Item(None, ("trigger 7 patch cluster trace","(n_clusters)"))
     trigger_output_patch19 = Item(None, ("trigger 19 patch cluster trace","(n_clusters)"))
-=======
 
 class MuonRingParameter(Container):
     """
@@ -408,4 +406,3 @@
     optical_efficiency_muon = Item(0.,'optical efficiency muon')
     intensity_fit_method = Item("",'intensity fit method')
     inputfile = Item("",'input file')
->>>>>>> aa0e7400
