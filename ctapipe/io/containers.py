--- conflicted
+++ resolved
@@ -33,6 +33,7 @@
     optical_foclen = Item(Map(ndarray), "map of tel_id to focal length")
     tel_pos = Item(Map(ndarray), "map of tel_id to telescope position")
     num_pixels = Item(Map(int), "map of tel_id to number of pixels in camera")
+    num_samples = Item(Map(int), "map of tel_id to number of time samples")
     num_channels = Item(Map(int), "map of tel_id to number of channels")
 
 
@@ -74,11 +75,7 @@
                            "(n_channels x n_pixels)"))
     adc_samples = Item(None, ("numpy array containing ADC samples"
                               "(n_channels x n_pixels, n_samples)"))
-<<<<<<< HEAD
-    num_samples = Item(int, "number of time samples")
-=======
-
->>>>>>> 8491e1c9
+
 
 class RawDataContainer(Container):
     """
@@ -95,11 +92,7 @@
     """
     Storage of mc data for a single telescope that change per event
     """
-<<<<<<< HEAD
-    photo_electron_image = Item(None, ("reference image in pure "
-=======
     photo_electron_image = Item(Map(), ("reference image in pure "
->>>>>>> 8491e1c9
                                         "photoelectrons, with no noise"))
     # todo: move to instrument (doesn't change per event)
     reference_pulse_shape = Item(None, ("reference pulse shape for each "
